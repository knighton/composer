--- conflicted
+++ resolved
@@ -6,19 +6,11 @@
 # executed only once on an install with all dependencies
 
 # Install dependencies
-<<<<<<< HEAD
-pip install .[all]
-
-# Mark the root folder as trusted (necessarry for pre-commit hooks to work on Jenkins)
-git config --global --add safe.directory $WORKSPACE
-
-=======
 pip install '.[all]'
 
 # Mark the root folder as trusted (necessarry for pre-commit hooks to work on Jenkins)
 git config --global --add safe.directory $WORKSPACE
 
->>>>>>> f5f02ed8
 # Clean and make the output directory
 BUILD_DIR="build/output"
 rm -rf ${BUILD_DIR}
