# Copyright 2022 MosaicML Composer authors
# SPDX-License-Identifier: Apache-2.0

import os
import site
import sys
import textwrap

import setuptools
from setuptools import setup
from setuptools.command.develop import develop as develop_orig

_IS_ROOT = os.getuid() == 0
_IS_USER = "--user" in sys.argv[1:]
_IS_VIRTUALENV = "VIRTUAL_ENV" in os.environ


# From https://stackoverflow.com/questions/51292333/how-to-tell-from-setup-py-if-the-module-is-being-installed-in-editable-mode
class develop(develop_orig):

    def run(self):
        if _IS_ROOT and (not _IS_VIRTUALENV) and (not _IS_USER):
            raise RuntimeError(
                textwrap.dedent("""\
                    When installing in editable mode as root outside of a virtual environment,
                    please specify `--user`. Editable installs as the root user outside of a virtual environment
                    do not work without the `--user` flag. Please instead run something like: `pip install --user -e .`"""
                               ))
        super().run()


# From https://github.com/pypa/pip/issues/7953#issuecomment-645133255
site.ENABLE_USER_SITE = _IS_USER


def package_files(prefix: str, directory: str, extension: str):
    # from https://stackoverflow.com/a/36693250
    paths = []
    for (path, _, filenames) in os.walk(os.path.join(prefix, directory)):
        for filename in filenames:
            if filename.endswith(extension):
                paths.append(os.path.relpath(os.path.join(path, filename), prefix))
    return paths


with open("README.md", "r", encoding="utf-8") as fh:
    long_description = fh.read()

# Hide the content between <!-- SETUPTOOLS_LONG_DESCRIPTION_HIDE_BEGIN --> and
# <!-- SETUPTOOLS_LONG_DESCRIPTION_HIDE_END --> tags in the README
while True:
    start_tag = "<!-- SETUPTOOLS_LONG_DESCRIPTION_HIDE_BEGIN -->"
    end_tag = "<!-- SETUPTOOLS_LONG_DESCRIPTION_HIDE_END -->"
    start = long_description.find(start_tag)
    end = long_description.find(end_tag)
    if start == -1:
        assert end == -1, "there should be a balanced number of start and ends"
        break
    else:
        assert end != -1, "there should be a balanced number of start and ends"
        long_description = long_description[:start] + long_description[end + len(end_tag):]

install_requires = [
    "pyyaml>=5.4.1,<6",
    "tqdm>=4.62.3,<5",
    "torchmetrics>=0.7.0,<0.8",
    "torch_optimizer>=0.1.0,<0.2",
    "torchvision>=0.10.0",  # torchvision has strict pytorch requirements
    "torch>=1.9,<2",
    "yahp==0.1.0",
    "requests>=2.26.0,<3",
    "numpy>=1.21.5,<2",
    "apache-libcloud>=3.3.1,<4",
    "psutil>=5.8.0,<6",
    "coolname>=1.1.0,<2",
    "py-cpuinfo>=8.0.0",
]
extra_deps = {}

extra_deps["base"] = []

extra_deps["dev"] = [
    # Imports for docs builds and running tests
    # Pinning versions strictly to avoid random test failures.
    # Should manually update dependency versions occassionally.
    "custom_inherit==2.3.2",
    "junitparser==2.4.3",
    "coverage[toml]==6.3.2",
    "fasteners==0.17.3",  # object store tests require fasteners
    "pytest==7.1.0",
    "toml==0.10.2",
    "ipython==7.32.0",
    "ipykernel==6.9.2",
    "jupyter==1.0.0",
    "yamllint==1.26.3",
    "pytest-timeout==2.1.0",
    "recommonmark==0.7.1",
    "sphinx==4.4.0",
    "pre-commit>=2.18.1,<3",
    # embedding md in rst require docutils>=0.17. See
    # https://myst-parser.readthedocs.io/en/latest/sphinx/use.html?highlight=parser#include-markdown-files-into-an-rst-file
    "docutils==0.17.1",
    "sphinx_markdown_tables==0.0.15",
    "sphinx-argparse==0.3.1",
    "sphinxcontrib.katex==0.8.6",
    "sphinxext.opengraph==0.6.1",
    "sphinxemoji==0.2.0",
    "furo==2022.3.4",
    "sphinx-copybutton==0.5.0",
    "tabulate==0.8.9",  # for auto-generating tables
    "testbook==0.4.2",
    "myst-parser==0.16.1",
    "sphinx_panels==0.6.0",
    "sphinxcontrib-images==0.9.4",
    # need webdataset to run pyright. Including here to pass pyright.
    # TODO Remove once https://github.com/mosaicml/composer/issues/771 is fixed.
    "webdataset==0.1.103",
    "pytest_codeblocks==0.15.0"
]

extra_deps["deepspeed"] = [
    "deepspeed==0.5.10",  # TODO should this be >=0.5.10,<0.6
]

extra_deps["wandb"] = [
    "wandb>=0.12.10,<0.13",
]

extra_deps["unet"] = [
    "monai>=0.8.0,<0.9",
    "scikit-learn>=1.0.1,<2",
]

extra_deps["vit"] = [
    "vit_pytorch==0.27",
]

extra_deps["timm"] = [
    "timm>=0.5.4,<0.6",
]

extra_deps["coco"] = [
    "pycocotools>=2.0.4,<3",
]

extra_deps["nlp"] = [
    "transformers>=4.11,<5",
    "datasets>=1.14,<2",
]

extra_deps["webdataset"] = [
    # PyPI does not permit git dependencies. See https://github.com/mosaicml/composer/issues/771
    # "webdataset @ git+https://github.com/mosaicml/webdataset.git@dev"
    "wurlitzer>=3.0.2,<4",
]

extra_deps["mlperf"] = [
    # TODO: use pip when available: https://github.com/mlcommons/logging/issues/218
    # "mlperf_logging @ git+https://github.com/mlperf/logging.git",
    "py-cpuinfo>=8.0.0,<9",
]

<<<<<<< HEAD
=======
extra_deps["streaming"] = [
    "boto3>=1.21.45,<2",
]

extra_deps["onnx"] = [
    "onnx>=1.11.0,<2",
    "onnxruntime>=1.11.0,<2",
]

>>>>>>> f5f02ed8
extra_deps["all"] = set(dep for deps in extra_deps.values() for dep in deps)

composer_data_files = ["py.typed"]
composer_data_files += package_files("composer", "yamls", ".yaml")
composer_data_files += package_files("composer", "algorithms", ".json")

<<<<<<< HEAD
composer_data_files = ['py.typed']
composer_data_files += package_files('composer', 'yamls', ".yaml")
composer_data_files += package_files('composer', 'algorithms', ".json")

setup(name="mosaicml",
      version="0.6.1",
=======
package_name = os.environ.get('COMPOSER_PACKAGE_NAME', "mosaicml")

if package_name != "mosaicml":
    print(f"`Building composer as `{package_name}`)", file=sys.stderr)

setup(name=package_name,
      version="0.7.0",
>>>>>>> f5f02ed8
      author="MosaicML",
      author_email="team@mosaicml.com",
      description="Composer provides well-engineered implementations of efficient training methods to give "
      "the tools that help you train a better model for cheaper.",
      long_description=long_description,
      long_description_content_type="text/markdown",
      url="https://github.com/mosaicml/composer",
      include_package_data=True,
      package_data={
          "composer": composer_data_files,
      },
      packages=setuptools.find_packages(exclude=["docker*", "notebooks*", "scripts*", "tests*"]),
      classifiers=[
          "Programming Language :: Python :: 3",
          "Programming Language :: Python :: 3.7",
          "Programming Language :: Python :: 3.8",
          "Programming Language :: Python :: 3.9",
      ],
      install_requires=install_requires,
      entry_points={
          "console_scripts":
              ["composer = composer.cli.launcher:main", "composer_collect_env = composer.utils.collect_env:main"],
      },
      extras_require=extra_deps,
      dependency_links=["https://developer.download.nvidia.com/compute/redist"],
      python_requires=">=3.7",
      ext_package="composer",
      cmdclass={"develop": develop})

# only visible if user installs with verbose -v flag
# Printing to stdout as not to interfere with setup.py CLI flags (e.g. --version)
print("*" * 20, file=sys.stderr)
print(textwrap.dedent("""\
    NOTE: For best performance, we recommend installing Pillow-SIMD
    for accelerated image processing operations. To install:
    \t pip uninstall pillow && pip install pillow-simd"""),
      file=sys.stderr)
print("*" * 20, file=sys.stderr)<|MERGE_RESOLUTION|>--- conflicted
+++ resolved
@@ -160,8 +160,6 @@
     "py-cpuinfo>=8.0.0,<9",
 ]
 
-<<<<<<< HEAD
-=======
 extra_deps["streaming"] = [
     "boto3>=1.21.45,<2",
 ]
@@ -171,21 +169,12 @@
     "onnxruntime>=1.11.0,<2",
 ]
 
->>>>>>> f5f02ed8
 extra_deps["all"] = set(dep for deps in extra_deps.values() for dep in deps)
 
 composer_data_files = ["py.typed"]
 composer_data_files += package_files("composer", "yamls", ".yaml")
 composer_data_files += package_files("composer", "algorithms", ".json")
 
-<<<<<<< HEAD
-composer_data_files = ['py.typed']
-composer_data_files += package_files('composer', 'yamls', ".yaml")
-composer_data_files += package_files('composer', 'algorithms', ".json")
-
-setup(name="mosaicml",
-      version="0.6.1",
-=======
 package_name = os.environ.get('COMPOSER_PACKAGE_NAME', "mosaicml")
 
 if package_name != "mosaicml":
@@ -193,7 +182,6 @@
 
 setup(name=package_name,
       version="0.7.0",
->>>>>>> f5f02ed8
       author="MosaicML",
       author_email="team@mosaicml.com",
       description="Composer provides well-engineered implementations of efficient training methods to give "
