--- conflicted
+++ resolved
@@ -1,11 +1,7 @@
 # Copyright 2021 MosaicML. All Rights Reserved.
 
-<<<<<<< HEAD
-from composer.loss.loss import bce as bce
-=======
 """A collection of custom loss functions and loss function related utilities."""
 
 from composer.loss.loss import binary_cross_entropy_with_logits as binary_cross_entropy_with_logits
->>>>>>> caf074b8
 from composer.loss.loss import loss_registry as loss_registry
 from composer.loss.loss import soft_cross_entropy as soft_cross_entropy