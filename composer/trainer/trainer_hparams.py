# Copyright 2021 MosaicML. All Rights Reserved.

"""Example usage and definition of hparams."""
from __future__ import annotations

import logging
import os
import textwrap
import warnings
from dataclasses import dataclass
from typing import TYPE_CHECKING, Dict, List, Optional, cast

import yahp as hp

import composer
from composer import datasets
from composer.algorithms import AlgorithmHparams, get_algorithm_registry
from composer.callbacks import (CallbackHparams, GradMonitorHparams, LRMonitorHparams, MemoryMonitorHparams,
                                RunDirectoryUploaderHparams, SpeedMonitorHparams)
from composer.core import DataSpec
from composer.core.types import JSON, Precision
from composer.datasets import DataloaderHparams
from composer.datasets.dataset_registry import get_dataset_registry
from composer.datasets.evaluator import EvaluatorHparams
from composer.loggers import (FileLoggerHparams, InMemoryLoggerHaparms, LoggerCallbackHparams, TQDMLoggerHparams,
                              WandBLoggerHparams)
from composer.models import (BERTForClassificationHparams, BERTHparams, CIFARResNet9Hparams, CIFARResNetHparams,
                             DeepLabV3Hparams, EfficientNetB0Hparams, GPT2Hparams, MnistClassifierHparams, ModelHparams,
                             ResNetHparams, TimmHparams, UnetHparams)
from composer.models.resnet20_cifar10.resnet20_cifar10_hparams import CIFARResNet20Hparams
from composer.optim import (AdamHparams, AdamWHparams, DecoupledAdamWHparams, DecoupledSGDWHparams, OptimizerHparams,
                            RAdamHparams, RMSPropHparams, SchedulerHparams, SGDHparams, scheduler)
from composer.optim.scheduler import ensure_warmup_last
from composer.profiler.profiler_hparams import JSONTraceHandlerHparams, ProfilerEventHandlerHparams
from composer.trainer.ddp import DDPSyncStrategy
from composer.trainer.devices import CPUDeviceHparams, DeviceHparams, GPUDeviceHparams
from composer.trainer.trainer import Trainer
from composer.utils import dist, reproducibility
from composer.utils.object_store import ObjectStoreProviderHparams

if TYPE_CHECKING:
    from composer.trainer.trainer import Trainer

optimizer_registry = {
    "adam": AdamHparams,
    "adamw": AdamWHparams,
    "decoupled_adamw": DecoupledAdamWHparams,
    "radam": RAdamHparams,
    "sgd": SGDHparams,
    "decoupled_sgdw": DecoupledSGDWHparams,
    "rmsprop": RMSPropHparams,
}

scheduler_registry = {
    "step": scheduler.StepLRHparams,
    "multistep": scheduler.MultiStepLRHparams,
    "exponential": scheduler.ExponentialLRHparams,
    "linear_decay": scheduler.LinearLRHparams,
    "cosine_decay": scheduler.CosineAnnealingLRHparams,
    "cosine_warmrestart": scheduler.CosineAnnealingWarmRestartsHparams,
    "warmup": scheduler.WarmUpLRHparams,
    "constant": scheduler.ConstantLRHparams,
    "polynomial": scheduler.PolynomialLRHparams,
}

model_registry = {
    "unet": UnetHparams,
    "deeplabv3": DeepLabV3Hparams,
    "efficientnetb0": EfficientNetB0Hparams,
    "resnet56_cifar10": CIFARResNetHparams,
    "resnet20_cifar10": CIFARResNet20Hparams,
    "resnet9_cifar10": CIFARResNet9Hparams,
    "resnet": ResNetHparams,
    "mnist_classifier": MnistClassifierHparams,
    "gpt2": GPT2Hparams,
    "bert": BERTHparams,
    "bert_classification": BERTForClassificationHparams,
    "timm": TimmHparams
}

<<<<<<< HEAD
dataset_registry = {
    "ade20k": datasets.ADE20kDatasetHparams,
    "brats": datasets.BratsDatasetHparams,
    "imagenet": datasets.ImagenetDatasetHparams,
    "cifar10": datasets.CIFAR10DatasetHparams,
    "mnist": datasets.MNISTDatasetHparams,
    "lm": datasets.LMDatasetHparams,
    "glue": datasets.GLUEHparams,
    "streaming_lm": datasets.StreamingLMDatasetHparams,
}
=======
dataset_registry = get_dataset_registry()
>>>>>>> e5472abb

algorithms_registry = get_algorithm_registry()

callback_registry = {
    "speed_monitor": SpeedMonitorHparams,
    "lr_monitor": LRMonitorHparams,
    "grad_monitor": GradMonitorHparams,
    "memory_monitor": MemoryMonitorHparams,
    "run_directory_uploader": RunDirectoryUploaderHparams,
}

logger_registry = {
    "file": FileLoggerHparams,
    "wandb": WandBLoggerHparams,
    "tqdm": TQDMLoggerHparams,
    "in_memory": InMemoryLoggerHaparms,
}

device_registry = {
    "gpu": GPUDeviceHparams,
    "cpu": CPUDeviceHparams,
}

prof_event_handlers_registry = {"json": JSONTraceHandlerHparams}


@dataclass
class TrainerHparams(hp.Hparams):
    """Params for the :class:`Trainer`.

    See the documentation for the :class:`Trainer`.
    """
    hparams_registry = {  # type: ignore
        "algorithms": algorithms_registry,
        "optimizer": optimizer_registry,
        "schedulers": scheduler_registry,
        "loggers": logger_registry,
        "model": model_registry,
        "train_dataset": dataset_registry,
        "val_dataset": dataset_registry,
        "callbacks": callback_registry,
        "device": device_registry,
        "prof_event_handlers": prof_event_handlers_registry,
    }

    device: DeviceHparams = hp.required(doc="Device Parameters")
    train_dataset: datasets.DatasetHparams = hp.required(doc="Training dataset hparams")

    optimizer: OptimizerHparams = hp.required(doc="Optimizer to use")

    model: ModelHparams = hp.required(doc="model")
    loggers: List[LoggerCallbackHparams] = hp.required(doc="loggers to use")

    max_duration: str = hp.required(doc="Time string for the maximum training duration (e.g., 90ep)")

    train_batch_size: int = hp.required(
        doc="batch size for each optimization step, across all devices and gradient accumulations.")

    eval_batch_size: int = hp.required(doc="batch size to use for each evaluation step")

    dataloader: DataloaderHparams = hp.required(doc="dataloader hparams")

    grad_accum: int = hp.optional(textwrap.dedent("""\
        Determines the number of microbatches to split a per-gpu batch into,
        used to compensate for low-memory-capacity devices."""),
                                  default=1)
    precision: Precision = hp.optional(doc="Precision to use for training", default=Precision.AMP)

    val_dataset: Optional[datasets.DatasetHparams] = hp.optional(doc="Validation dataset hparams", default=None)

    evaluators: Optional[List[EvaluatorHparams]] = hp.optional(doc="Evaluators", default_factory=list)

    dist_timeout: float = hp.optional(doc="Timeout, in seconds, for initializing the dsitributed process group.",
                                      default=15.0)
    ddp_sync_strategy: Optional[DDPSyncStrategy] = hp.optional(doc=textwrap.dedent("""\
            The strategy for synchronizing DDP. Default value ``None`` causes the
            trainer to auto-select a value depending on what algorithms are used."""),
                                                               default=None)

    deepspeed: Optional[Dict[str, JSON]] = hp.optional(doc="Configuration for DeepSpeed.", default=None)

    grad_clip_norm: Optional[float] = hp.optional(
        default=None, doc='the norm to clip gradient magnitudes to. Default: None (no clip)')

    algorithms: List[AlgorithmHparams] = hp.optional(doc="Algorithms to employ", default_factory=list)
    schedulers: List[SchedulerHparams] = hp.optional(doc="Scheduler sequence", default_factory=list)
    seed: Optional[int] = hp.optional(default=None, doc="random seed to set")
    validate_every_n_epochs: int = hp.optional(
        doc="Validate every N epochs. Set to -1 to never validate on a epochwise frequency. Defaults to 1", default=1)
    validate_every_n_batches: int = hp.optional(
        doc="Validate every N batches. Set to -1 to never validate on a batchwise frequency. Defaults to -1.",
        default=-1)
    scale_schedule_ratio: float = hp.optional(
        doc="Ratio by which to scale the training duration and learning rate schedules.", default=1.0)
    callbacks: List[CallbackHparams] = hp.optional(doc="Callback hparams", default_factory=list)

<<<<<<< HEAD
    load_checkpoint: Optional[CheckpointLoaderHparams] = hp.optional(doc="Checkpoint loading hparams", default=None)
    save_checkpoint: Optional[CheckpointSaverHparams] = hp.optional(doc="Checkpointing hparams", default=None)
    warmup_ratio: Optional[float] = hp.optional(doc="Warmup Ratio", default=None)

    train_subset_num_batches: Optional[int] = hp.optional(textwrap.dedent("""If specified,
        finish every epoch early after training on this many batches."""),
                                                          default=None)
    eval_subset_num_batches: Optional[int] = hp.optional(textwrap.dedent("""If specified,
        stop each evaluation after this many batches."""),
=======
    load_path: Optional[str] = hp.optional(doc=textwrap.dedent("""\
        If specified, the path to an existing checkpoint file
        (if the checkpoint is on the local disk) or the object name for the checkpoint
        (if the checkpoint is in a cloud bucket). Set to None (the default) to skip loading from a checkpoint."""),
                                           default=None)
    load_object_store: Optional[ObjectStoreProviderHparams] = hp.optional(doc=textwrap.dedent("""\
        If the checkpoint is in an object store (i.e. AWS S3 or Google Cloud Storage), the parameters for
        connecting to the cloud provider object store. Otherwise, if the checkpoint is a local filepath,
        leave blank. This parameter has no effect if `load_path` is not specified."""),
                                                                          default=None)
    load_weights_only: bool = hp.optional(doc=textwrap.dedent("""\
        Whether to only load the weights from the model.
        This parameter has no effect if `load_path`is not specified."""),
                                          default=False)
    load_strict_model_weights: bool = hp.optional(doc=textwrap.dedent("""\
        Ensure that the set of checkpoint weights in the checkpoint and model must exactly match.
        This parameter has no effect if `load_path` is not specified."""),
                                                  default=False)

    load_chunk_size: int = hp.optional(doc=textwrap.dedent("""\
        Chunk size (in bytes) to use when downloading checkpoints.
        This parameter has no effect if `load_path` is not specified or it is a local file path."""),
                                       default=1_048_576)
    load_progress_bar: bool = hp.optional(doc=textwrap.dedent("""\
        Whether to show a progress bar when downloading checkpoints.
        This parameter has no effect if `load_path` is not specified or it is a local file path."""),
                                          default=True)

    save_folder: Optional[str] = hp.optional(doc=textwrap.dedent(f"""\
        Folder to save checkpoint files, relative to the run directory.
        Defaults to None, meaning checkpoints will not be saved."""),
                                             default=None)
    save_interval: str = hp.optional(doc=textwrap.dedent("""\
        The time string interval representing how frequently checkpoints should be saved.
        For example, set to "1ep" to save checkpoints every epoch, or "10ba"
        to save checkpoints every 10 batches.
        This parameter has no effect if `save_folder` is not specified."""),
                                     default="1ep")

    save_compression: Optional[str] = hp.optional(doc=textwrap.dedent("""\
        Compression algorithm to run on checkpoints. Can be `gzip`, `bzip2`,
        `lzma`, or `None` for no compression.  (default: ``None`` for no compression)."""),
                                                  default=None)

    train_subset_num_batches: Optional[int] = hp.optional(
        "If specified, finish every epoch early after training on this many batches.", default=None)
    eval_subset_num_batches: Optional[int] = hp.optional("If specified, stop each evaluation after this many batches.",
>>>>>>> e5472abb
                                                         default=None)

    deterministic_mode: bool = hp.optional(textwrap.dedent("""\
        Run the model deterministically. Experimental. Performance
        degradations expected. Certain Torch modules may not have
        deterministic implementations, which will result in a crash."""),
                                           default=False)

    compute_training_metrics: bool = hp.optional(doc="Log validation metrics on training data", default=False)
    log_level: str = hp.optional(doc="Python loglevel to use composer", default="INFO")
    datadir: Optional[str] = hp.optional(doc=textwrap.dedent("""\
        Datadir to apply for both the training and validation datasets. If specified,
        it will override train_dataset.datadir and val_dataset.datadir"""),
                                         default=None)

    profiler_trace_file: Optional[str] = hp.optional(doc=textwrap.dedent("""\
        Name of the trace file, relative to the run directory.  Must be specified to activate the profiler."""),
                                                     default=None)
    prof_event_handlers: List[ProfilerEventHandlerHparams] = hp.optional(
        doc=textwrap.dedent("""\
        Trace event handler.  Ignored if `profiler_trace_file` is not specified."""),
        default_factory=lambda: [JSONTraceHandlerHparams()])
    prof_skip_first: int = hp.optional(doc=textwrap.dedent("""\
        Number of batches to skip at epoch start.  Ignored if `profiler_trace_file` is not specified."""),
                                       default=0)
    prof_wait: int = hp.optional(doc=textwrap.dedent("""\
        Number of batches to skip at the beginning of each cycle.  Ignored if `profiler_trace_file` is not specified."""
                                                    ),
                                 default=0)
    prof_warmup: int = hp.optional(doc=textwrap.dedent("""\
        Number of warmup batches in a cycle.  Ignored if `profiler_trace_file` is not specified."""),
                                   default=1)
    prof_active: int = hp.optional(doc=textwrap.dedent("""\
        Number of batches to profile in a cycle.  Ignored if `profiler_trace_file` is not specified."""),
                                   default=4)
    prof_repeat: int = hp.optional(doc=textwrap.dedent("""\
        Maximum number of profiling cycle repetitions per epoch (0 for no maximum).  Ignored if `profiler_trace_file` is not specified."""
                                                      ),
                                   default=1)
    sys_prof_cpu: bool = hp.optional(doc=textwrap.dedent("""\
        Whether to record cpu statistics.  Ignored if `profiler_trace_file` is not specified."""),
                                     default=True)
    sys_prof_memory: bool = hp.optional(doc=textwrap.dedent("""\
        Whether to record memory statistics.  Ignored if `profiler_trace_file` is not specified."""),
                                        default=False)
    sys_prof_disk: bool = hp.optional(doc=textwrap.dedent("""\
        Whether to record disk statistics.  Ignored if `profiler_trace_file` is not specified."""),
                                      default=False)
    sys_prof_net: bool = hp.optional(doc=textwrap.dedent("""\
        Whether to record network statistics.  Ignored if `profiler_trace_file` is not specified."""),
                                     default=False)
    sys_prof_stats_thread_interval_seconds: float = hp.optional(doc=textwrap.dedent("""\
        Interval to record stats, in seconds.  Ignored if `profiler_trace_file` is not specified."""),
                                                                default=0.5)
    torch_profiler_trace_dir: Optional[str] = hp.optional(doc=textwrap.dedent("""\
        Directory to store trace results relative to the run directory.  Must be specified to activate the Torch profiler. 
        Ignored if ``profiler_trace_file`` is not specified."""),
                                                          default=None)
    torch_prof_use_gzip: bool = hp.optional(doc=textwrap.dedent("""\
        Whether to use gzip for trace.  
        Ignored if ``torch_profiler_trace_dir`` and `profiler_trace_file` are not specified."""),
                                            default=False)

    torch_prof_record_shapes: bool = hp.optional(doc=textwrap.dedent("""\
        Whether to record tensor shapes.  
        Ignored if ``torch_profiler_trace_dir`` and `profiler_trace_file` are not specified."""),
                                                 default=False)
    torch_prof_profile_memory: bool = hp.optional(doc=textwrap.dedent("""\
        Track tensor memory allocations and frees.  
        Ignored if ``torch_profiler_trace_dir`` and `profiler_trace_file` are not specified."""),
                                                  default=True)
    torch_prof_with_stack: bool = hp.optional(doc=textwrap.dedent("""\
        Record stack information.  
        Ignored if ``torch_profiler_trace_dir`` and `profiler_trace_file` are not specified."""),
                                              default=False)
    torch_prof_with_flops: bool = hp.optional(doc=textwrap.dedent("""\
        Estimate flops for operators.  
        Ignored if ``torch_profiler_trace_dir`` and `profiler_trace_file` are not specified."""),
                                              default=True)

    def validate(self):
        super().validate()

        if self.deepspeed is not None:
            zero_stage = cast(int, self.deepspeed.get("zero_stage", 0))

            if self.deterministic_mode and zero_stage > 0:
                raise ValueError("Deepspeed with zero stage > 0 is not compatible with deterministic mode")

            if isinstance(self.device, CPUDeviceHparams):
                raise ValueError("Training on CPUs is not supported with DeepSpeed.")

        elif self.precision == Precision.FP16:
            raise ValueError("FP16 precision is only supported when training with DeepSpeed.")

        world_size = dist.get_world_size()

        if self.train_batch_size % world_size != 0:
            raise ValueError(
                f"Batch size ({self.train_batch_size}) not divisible by the total number of processes ({world_size}).")

        if self.eval_batch_size % world_size != 0:
            raise ValueError(
                f"Eval batch size ({self.eval_batch_size}) not divisible by the total number of processes ({world_size})."
            )

        if self.evaluators is not None and len(self.evaluators) > 0 and self.val_dataset is not None:
            raise ValueError(
                "val_dataset and evaluators shouldn't both be specified. Only one can be passed in to the trainer.")

        if self.scale_schedule_ratio <= 0:
            raise ValueError("scale_schedule_ratio must be a positive value.")

    def initialize_object(self) -> Trainer:
        self.validate()
        import composer
        logging.getLogger(composer.__name__).setLevel(self.log_level)

        # devices and systems
        device = self.device.initialize_object()

        seed = self.seed if self.seed else reproducibility.get_random_seed()
        # need to set seed before model initialization for determinism
        # don't need to set different seeds per process since only the rank 0 initialization is used
        reproducibility.seed_all(seed)

        model = self.model.initialize_object()
        algorithms = [x.initialize_object() for x in self.algorithms]

        # callbacks, loggers, and seed
        dict_config = self.to_dict()
        loggers = [x.initialize_object(config=dict_config) for x in self.loggers]
        callbacks = [x.initialize_object() for x in self.callbacks]

        if self.datadir is not None:
            self.train_dataset.datadir = self.datadir
            if self.val_dataset is not None:
                self.val_dataset.datadir = self.datadir

        train_device_batch_size = self.train_batch_size // dist.get_world_size()
        if self.train_dataset.shuffle and self.train_subset_num_batches is not None:
            warnings.warn(
                textwrap.dedent(f"""\
                SubsetNumBatchesWarning: When specifying train_subset_num_batches,
                (set to {self.train_subset_num_batches}), train_datset.shuffle should be set to False. Otherwise,
                each training epoch may load a different subset of samples."""))
        train_data = self.train_dataset.initialize_object(train_device_batch_size, self.dataloader)

        eval_device_batch_size = self.eval_batch_size // dist.get_world_size()
        if self.val_dataset is not None and self.evaluators is not None and len(self.evaluators) > 0:
            raise ValueError("Either val_dataset or evaluators should be set, but not both.")

        eval_dataloader = None

        if self.val_dataset is not None:
            if self.val_dataset.shuffle and self.eval_subset_num_batches is not None:
                warnings.warn(
                    textwrap.dedent(f"""\
                        SubsetNumBatchesWarning: When specifying eval_subset_num_batches,
                        (set to {self.eval_subset_num_batches}), val_dataset.shuffle should be
                        set to False. Otherwise, each evaluation epoch may load a different
                        subset of samples."""))
            eval_dataloader = self.val_dataset.initialize_object(eval_device_batch_size, self.dataloader)

        if self.evaluators is not None and len(self.evaluators) > 0:
            eval_dataloader = [
                evaluator.initialize_object(model, eval_device_batch_size, self.dataloader)
                for evaluator in self.evaluators
            ]
            for evaluator in self.evaluators:
                if evaluator.eval_dataset.shuffle and self.eval_subset_num_batches is not None:
                    warnings.warn(
                        textwrap.dedent(f"""SubsetNumBatchesWarning: When specifying eval_subset_num_batches,
                    (set to {self.eval_subset_num_batches}), evaluator.dataloader.shuffle (for Evaluator: "{evaluator.label}") should be set to False. Otherwise,
                    each evaluation epoch may load a different subset of samples."""))

        optimizers = self.optimizer.initialize_object(model.parameters())

        train_dataloader = train_data

        samples_per_epoch = None
        tokens_per_epoch = None

        if isinstance(train_dataloader, DataSpec):
            if train_dataloader.num_samples is not None:
                samples_per_epoch = train_dataloader.num_samples
                tokens_per_epoch = train_dataloader.num_tokens
            train_dataloader = train_dataloader.dataloader

        try:
            steps_per_epoch = len(train_dataloader)
        except (AttributeError, NotImplementedError):
            steps_per_epoch = None

        batch_size = None
        if train_dataloader.batch_size is not None:
            batch_size = train_dataloader.batch_size * dist.get_world_size()

        if samples_per_epoch is None and steps_per_epoch is not None and batch_size is not None:
            samples_per_epoch = steps_per_epoch * batch_size

        schedulers = [
            x.initialize_object(optimizer=optimizers,
                                max_training_duration=self.max_duration,
                                steps_per_epoch=steps_per_epoch,
                                samples_per_epoch=samples_per_epoch,
                                dataset_num_tokens=tokens_per_epoch) for x in ensure_warmup_last(self.schedulers)
        ]

        trainer = Trainer(
            model=model,
            train_dataloader=train_data,
            eval_dataloader=eval_dataloader,
            max_duration=self.max_duration,
            algorithms=algorithms,
            optimizers=optimizers,
            schedulers=schedulers,

            # device
            device=device,

            # training hparams
            grad_accum=self.grad_accum,
            grad_clip_norm=self.grad_clip_norm,
            validate_every_n_batches=self.validate_every_n_batches,
            validate_every_n_epochs=self.validate_every_n_epochs,
            compute_training_metrics=self.compute_training_metrics,
            precision=self.precision,
            scale_schedule_ratio=self.scale_schedule_ratio,

            # dist hparams
            dist_timeout=self.dist_timeout,
            ddp_sync_strategy=self.ddp_sync_strategy,

            # Randomness
            seed=seed,
            deterministic_mode=self.deterministic_mode,

            # Callbacks and logging
            loggers=loggers,
            callbacks=callbacks,

            # Profiler
            profiler_trace_file=self.profiler_trace_file,
            prof_event_handlers=[x.initialize_object() for x in self.prof_event_handlers],
            prof_skip_first=self.prof_skip_first,
            prof_wait=self.prof_wait,
            prof_warmup=self.prof_warmup,
            prof_active=self.prof_active,
            prof_repeat=self.prof_repeat,
            sys_prof_cpu=self.sys_prof_cpu,
            sys_prof_memory=self.sys_prof_memory,
            sys_prof_disk=self.sys_prof_disk,
            sys_prof_net=self.sys_prof_net,
            sys_prof_stats_thread_interval_seconds=self.sys_prof_stats_thread_interval_seconds,
            torch_profiler_trace_dir=self.torch_profiler_trace_dir,
            torch_prof_use_gzip=self.torch_prof_use_gzip,
            torch_prof_record_shapes=self.torch_prof_record_shapes,
            torch_prof_profile_memory=self.torch_prof_profile_memory,
            torch_prof_with_stack=self.torch_prof_with_flops,
            torch_prof_with_flops=self.torch_prof_with_flops,

            # Checkpoint parameters
            load_path=self.load_path,
            load_object_store=self.load_object_store.initialize_object()
            if self.load_object_store is not None else None,
            load_weights_only=self.load_weights_only,
            load_strict=self.load_strict_model_weights,
            load_chunk_size=self.load_chunk_size,
            load_progress_bar=self.load_progress_bar,
            save_folder=self.save_folder,
            save_interval=self.save_interval,
            save_compression=self.save_compression,

            # Subset parameters
            train_subset_num_batches=self.train_subset_num_batches,
            eval_subset_num_batches=self.eval_subset_num_batches,

            # DeepSpeed
            deepspeed_config=self.deepspeed,
        )

        return trainer

    @classmethod
    def load(cls, model: str) -> TrainerHparams:
        model_hparams_file = os.path.join(
            os.path.dirname(composer.__file__),
            "yamls",
            "models",
            f"{model}.yaml",
        )
        trainer_hparams = TrainerHparams.create(model_hparams_file, cli_args=False)
        assert isinstance(trainer_hparams, TrainerHparams), "trainer hparams should return an instance of self"
        return trainer_hparams<|MERGE_RESOLUTION|>--- conflicted
+++ resolved
@@ -78,20 +78,7 @@
     "timm": TimmHparams
 }
 
-<<<<<<< HEAD
-dataset_registry = {
-    "ade20k": datasets.ADE20kDatasetHparams,
-    "brats": datasets.BratsDatasetHparams,
-    "imagenet": datasets.ImagenetDatasetHparams,
-    "cifar10": datasets.CIFAR10DatasetHparams,
-    "mnist": datasets.MNISTDatasetHparams,
-    "lm": datasets.LMDatasetHparams,
-    "glue": datasets.GLUEHparams,
-    "streaming_lm": datasets.StreamingLMDatasetHparams,
-}
-=======
 dataset_registry = get_dataset_registry()
->>>>>>> e5472abb
 
 algorithms_registry = get_algorithm_registry()
 
@@ -188,17 +175,6 @@
         doc="Ratio by which to scale the training duration and learning rate schedules.", default=1.0)
     callbacks: List[CallbackHparams] = hp.optional(doc="Callback hparams", default_factory=list)
 
-<<<<<<< HEAD
-    load_checkpoint: Optional[CheckpointLoaderHparams] = hp.optional(doc="Checkpoint loading hparams", default=None)
-    save_checkpoint: Optional[CheckpointSaverHparams] = hp.optional(doc="Checkpointing hparams", default=None)
-    warmup_ratio: Optional[float] = hp.optional(doc="Warmup Ratio", default=None)
-
-    train_subset_num_batches: Optional[int] = hp.optional(textwrap.dedent("""If specified,
-        finish every epoch early after training on this many batches."""),
-                                                          default=None)
-    eval_subset_num_batches: Optional[int] = hp.optional(textwrap.dedent("""If specified,
-        stop each evaluation after this many batches."""),
-=======
     load_path: Optional[str] = hp.optional(doc=textwrap.dedent("""\
         If specified, the path to an existing checkpoint file
         (if the checkpoint is on the local disk) or the object name for the checkpoint
@@ -246,7 +222,6 @@
     train_subset_num_batches: Optional[int] = hp.optional(
         "If specified, finish every epoch early after training on this many batches.", default=None)
     eval_subset_num_batches: Optional[int] = hp.optional("If specified, stop each evaluation after this many batches.",
->>>>>>> e5472abb
                                                          default=None)
 
     deterministic_mode: bool = hp.optional(textwrap.dedent("""\
