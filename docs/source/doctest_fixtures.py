# Copyright 2021 MosaicML. All Rights Reserved.

"""
Fixtures available in doctests.

The script is run before any doctests are executed,
so all imports and variables are available in any doctest.
The output of this setup script does not show up in the documentation.
"""
import os
import sys
<<<<<<< HEAD
=======
import tempfile
from typing import Any
>>>>>>> 4ec276bc
from typing import Callable as Callable

import numpy as np
import torch.optim
import torch.utils.data
from PIL import Image
from torch.optim.lr_scheduler import CosineAnnealingLR

import composer
import composer.trainer
import composer.trainer.trainer
import composer.loggers
import composer.loggers.logger_hparams

from composer import Trainer as OriginalTrainer
<<<<<<< HEAD
from composer import *  # Make all composer imports available in doctests
from composer.core.logging import LogLevel as LogLevel
from composer.core.time import Time as Time, Timestamp as Timestamp
from composer.datasets.synthetic import SyntheticBatchPairDataset
from composer.loggers import InMemoryLogger as InMemoryLogger
from composer.utils import *  # Make all composer.utils imports available in doctests
=======
from composer.loggers import LogLevel as LogLevel
from composer.loggers import Logger as Logger
from composer.loggers import InMemoryLogger as InMemoryLogger
from composer.datasets.synthetic import SyntheticBatchPairDataset
from composer.optim.scheduler import ConstantScheduler
import composer.utils
import composer.utils.object_store
import composer.utils.checkpoint
import composer.utils.file_helpers
from composer.utils import ensure_tuple as ensure_tuple, ObjectStore as OriginalObjectStore
from composer.core import Algorithm as Algorithm
from composer.core import Callback as Callback
from composer.core import DataSpec as DataSpec
from composer.core import Engine as Engine
from composer.core import Evaluator as Evaluator
from composer.core import Event as Event
from composer.core import State as State
from composer.core import Time as Time
from composer.core import Timer as Timer
from composer.core import Timestamp as Timestamp
from composer.core import TimeUnit as TimeUnit
from composer.core import types as types
from composer.datasets.synthetic import SyntheticBatchPairDataset
from composer.loggers import InMemoryLogger as InMemoryLogger
from composer.loggers import Logger as Logger
from composer.loggers import LogLevel as LogLevel
from composer.models import ComposerModel as ComposerModel
import composer.loggers.object_store_logger
from composer.loggers import ObjectStoreLogger as OriginalObjectStoreLogger
>>>>>>> 4ec276bc

# Need to insert the repo root at the beginning of the path, since there may be other modules named `tests`
# Assuming that docs generation is running from the `docs` directory
_docs_dir = os.path.abspath(".")
_repo_root = os.path.dirname(_docs_dir)
if sys.path[0] != _repo_root:
    sys.path.insert(0, _repo_root)

from tests.fixtures.models import SimpleBatchPairModel

# Change the cwd to be the tempfile, so we don't pollute the documentation source folder
tmpdir = tempfile.TemporaryDirectory()
cwd = os.path.abspath(".")
os.chdir(tmpdir.name)

num_channels = 3
num_classes = 10
data_shape = (num_channels, 5, 5)

Model = SimpleBatchPairModel

model = SimpleBatchPairModel(num_channels, num_classes)

optimizer = torch.optim.SGD(model.parameters(), lr=0.001)

scheduler = CosineAnnealingLR(optimizer, T_max=1)

dataset = SyntheticBatchPairDataset(
    total_dataset_size=100,
    data_shape=data_shape,
    num_classes=num_classes,
    num_unique_samples_to_create=10,
)

train_dataset = dataset
eval_dataset = dataset

batch_size = 10

train_dataloader = torch.utils.data.DataLoader(
    train_dataset,
    batch_size=batch_size,
    num_workers=0,
    pin_memory=False,
    drop_last=True,
)

eval_dataloader = torch.utils.data.DataLoader(
    eval_dataset,
    batch_size=batch_size,
    num_workers=0,
    pin_memory=False,
    drop_last=False,
)

state = State(
    rank_zero_seed=0,
    model=model,
    optimizers=optimizer,
    grad_accum=1,
    train_dataloader=train_dataloader,
    evaluators=[],
    max_duration="1ep",
    precision="fp32",
)

logger = Logger(state)

engine = Engine(state, logger)

image = Image.fromarray(np.random.randint(0, 256, size=(32, 32, 3), dtype=np.uint8))

# error: "randn" is not a known member of module (reportGeneralTypeIssues)
X_example = torch.randn(batch_size, num_channels, 32, 32)  # type: ignore
# error: "randn" is not a known member of module (reportGeneralTypeIssues)
logits = torch.randn(batch_size, num_classes)  # type: ignore
# error: "randint" is not a known member of module (reportGeneralTypeIssues)
y_example = torch.randint(num_classes, (batch_size,))  # type: ignore

# patch the Trainer to accept ellipses and bind the required arguments to the Trainer
# so it can be used without arguments in the doctests
def Trainer(fake_ellipses: None = None, **kwargs: Any):
    del fake_ellipses  # unused
    if "model" not in kwargs:
        kwargs["model"] = model
    if "optimizers" not in kwargs:
        kwargs["optimizers"] = torch.optim.SGD(kwargs["model"].parameters(), lr=0.01)
    if "schedulers" not in kwargs:
        kwargs["schedulers"] = ConstantScheduler()
    if "max_duration" not in kwargs:
        kwargs["max_duration"] = "1ep"
    if "train_dataloader" not in kwargs:
        kwargs["train_dataloader"] = train_dataloader
    if "eval_dataloader" not in kwargs:
        kwargs["eval_dataloader"] = eval_dataloader
    if "loggers" not in kwargs:
        kwargs["loggers"] = []  # hide tqdm logging
    trainer = OriginalTrainer(**kwargs)

    return trainer

<<<<<<< HEAD
# patch the Trainer to accept ellipses
def Trainer(fake_ellipses='...', *args, **kwargs):
    return OriginalTrainer(*args, **kwargs)


# bind the required arguments to the Trainer so it can be used without arguments in the doctests

# Declaration "Trainer" is obscured by a declaration of the same name (reportGeneralTypeIssues)
Trainer = functools.partial(  # type: ignore
    Trainer,
    model=model,
    max_duration="1ep",
    train_dataloader=train_dataloader,
    eval_dataloader=eval_dataloader,
)
=======
>>>>>>> 4ec276bc

# patch composer so that 'from composer import Trainer' calls do not override change above
composer.Trainer = Trainer
composer.trainer.Trainer = Trainer
composer.trainer.trainer.Trainer = Trainer
            

# Do not attempt to validate cloud credentials
def do_not_validate(*args, **kwargs) -> None:
    pass

composer.loggers.object_store_logger._validate_credentials = do_not_validate

def ObjectStoreLogger(fake_ellipses: None = None, **kwargs: Any):
    # ignore all arguments, and use a local folder
    os.makedirs("./object_store", exist_ok=True)
    kwargs.update(
        use_procs=False,
        num_concurrent_uploads=1,
        provider='local',
        container='.',
        provider_kwargs={
            'key': os.path.abspath("./object_store"),
        },
    )
    return OriginalObjectStoreLogger(**kwargs)


def ObjectStore(fake_ellipses: None = None, **kwargs: Any):
    os.makedirs("./object_store", exist_ok=True)
    kwargs.update(
        provider='local',
        container='.',
        provider_kwargs={
            'key': os.path.abspath("./object_store"),
        },
    )
    return OriginalObjectStore(**kwargs)

composer.loggers.object_store_logger.ObjectStoreLogger = ObjectStoreLogger
composer.loggers.ObjectStoreLogger = ObjectStoreLogger
composer.loggers.logger_hparams.ObjectStoreLogger = ObjectStoreLogger
composer.utils.object_store.ObjectStore = ObjectStore
composer.utils.ObjectStore = ObjectStore
composer.utils.checkpoint.ObjectStore = ObjectStore
composer.utils.file_helpers.ObjectStore = ObjectStore
composer.trainer.trainer.ObjectStore = ObjectStore
composer.loggers.object_store_logger.ObjectStore = ObjectStore<|MERGE_RESOLUTION|>--- conflicted
+++ resolved
@@ -9,11 +9,8 @@
 """
 import os
 import sys
-<<<<<<< HEAD
-=======
 import tempfile
 from typing import Any
->>>>>>> 4ec276bc
 from typing import Callable as Callable
 
 import numpy as np
@@ -29,14 +26,6 @@
 import composer.loggers.logger_hparams
 
 from composer import Trainer as OriginalTrainer
-<<<<<<< HEAD
-from composer import *  # Make all composer imports available in doctests
-from composer.core.logging import LogLevel as LogLevel
-from composer.core.time import Time as Time, Timestamp as Timestamp
-from composer.datasets.synthetic import SyntheticBatchPairDataset
-from composer.loggers import InMemoryLogger as InMemoryLogger
-from composer.utils import *  # Make all composer.utils imports available in doctests
-=======
 from composer.loggers import LogLevel as LogLevel
 from composer.loggers import Logger as Logger
 from composer.loggers import InMemoryLogger as InMemoryLogger
@@ -66,7 +55,6 @@
 from composer.models import ComposerModel as ComposerModel
 import composer.loggers.object_store_logger
 from composer.loggers import ObjectStoreLogger as OriginalObjectStoreLogger
->>>>>>> 4ec276bc
 
 # Need to insert the repo root at the beginning of the path, since there may be other modules named `tests`
 # Assuming that docs generation is running from the `docs` directory
@@ -168,24 +156,6 @@
 
     return trainer
 
-<<<<<<< HEAD
-# patch the Trainer to accept ellipses
-def Trainer(fake_ellipses='...', *args, **kwargs):
-    return OriginalTrainer(*args, **kwargs)
-
-
-# bind the required arguments to the Trainer so it can be used without arguments in the doctests
-
-# Declaration "Trainer" is obscured by a declaration of the same name (reportGeneralTypeIssues)
-Trainer = functools.partial(  # type: ignore
-    Trainer,
-    model=model,
-    max_duration="1ep",
-    train_dataloader=train_dataloader,
-    eval_dataloader=eval_dataloader,
-)
-=======
->>>>>>> 4ec276bc
 
 # patch composer so that 'from composer import Trainer' calls do not override change above
 composer.Trainer = Trainer
